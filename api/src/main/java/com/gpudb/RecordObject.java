--- conflicted
+++ resolved
@@ -11,7 +11,6 @@
 import java.util.Comparator;
 import java.util.HashMap;
 import java.util.Map;
-import java.util.Objects;
 import java.util.concurrent.ConcurrentHashMap;
 import org.apache.avro.Schema;
 
@@ -231,30 +230,9 @@
         index = getIndex(getClass());
     }
 
-<<<<<<< HEAD
-    /**
-     * Returns the GPUdb {@link Type} of the object.
-     *
-     * @return  the GPUdb type
-     */
     @Override
     public com.gpudb.Type getType() {
         return index.type;
-    }
-
-    /**
-     * Returns the Avro record schema of the object.
-     *
-     * @return  the Avro record schema
-     */
-    @Override
-    public Schema getSchema() {
-        return index.type.getSchema();
-=======
-    @Override
-    public com.gpudb.Type getType() {
-        return index.type;
->>>>>>> 0efc4b88
     }
 
     @Override
@@ -266,245 +244,6 @@
         }
     }
 
-<<<<<<< HEAD
-    /**
-     * Returns the value of the specified field.
-     *
-     * @param name  the name of the field
-     * @return      the value of the field, or {@code null} if no field with the
-     *              specified name exists
-     */
-    @Override
-    public Object get(String name) {
-        Field field = index.fieldMap.get(name);
-
-        if (field == null) {
-            return null;
-        }
-
-        try {
-            return field.get(this);
-        } catch (IllegalAccessException ex) {
-            throw new GPUdbRuntimeException("Could not get field value for " + name + ".", ex);
-        }
-    }
-
-    /**
-     * Returns the value of the specified field cast to a {@link ByteBuffer}.
-     * If the field is not of the correct type an exception will be thrown.
-     *
-     * @param index  the index of the field
-     * @return       the value of the field
-     *
-     * @throws ClassCastException if the field is not of the correct type
-     *
-     * @throws IndexOutOfBoundsException if the specified index is not valid
-     */
-    @Override
-    public ByteBuffer getBytes(int index)
-    {
-        return (ByteBuffer)get(index);
-    }
-
-    /**
-     * Returns the value of the specified field cast to a {@link ByteBuffer}.
-     * If the field is not of the correct type an exception will be thrown.
-     *
-     * @param name  the name of the field
-     * @return      the value of the field
-     *
-     * @throws ClassCastException if the field is not of the correct type
-     *
-     * @throws GPUdbRuntimeException if no field exists with the specified name
-     */
-    @Override
-    public ByteBuffer getBytes(String name)
-    {
-        return (ByteBuffer)get(name);
-    }
-
-    /**
-     * Returns the value of the specified field cast to a {@link Double}.
-     * If the field is not of the correct type an exception will be thrown.
-     *
-     * @param index  the index of the field
-     * @return       the value of the field
-     *
-     * @throws ClassCastException if the field is not of the correct type
-     *
-     * @throws IndexOutOfBoundsException if the specified index is not valid
-     */
-    @Override
-    public Double getDouble(int index)
-    {
-        return (Double)get(index);
-    }
-
-    /**
-     * Returns the value of the specified field cast to a {@link Double}.
-     * If the field is not of the correct type an exception will be thrown.
-     *
-     * @param name  the name of the field
-     * @return      the value of the field
-     *
-     * @throws ClassCastException if the field is not of the correct type
-     *
-     * @throws GPUdbRuntimeException if no field exists with the specified name
-     */
-    @Override
-    public Double getDouble(String name)
-    {
-        return (Double)get(name);
-    }
-
-    /**
-     * Returns the value of the specified field cast to a {@link Float}.
-     * If the field is not of the correct type an exception will be thrown.
-     *
-     * @param index  the index of the field
-     * @return       the value of the field
-     *
-     * @throws ClassCastException if the field is not of the correct type
-     *
-     * @throws IndexOutOfBoundsException if the specified index is not valid
-     */
-    @Override
-    public Float getFloat(int index)
-    {
-        return (Float)get(index);
-    }
-
-    /**
-     * Returns the value of the specified field cast to a {@link Float}.
-     * If the field is not of the correct type an exception will be thrown.
-     *
-     * @param name  the name of the field
-     * @return      the value of the field
-     *
-     * @throws ClassCastException if the field is not of the correct type
-     *
-     * @throws GPUdbRuntimeException if no field exists with the specified name
-     */
-    @Override
-    public Float getFloat(String name)
-    {
-        return (Float)get(name);
-    }
-
-    /**
-     * Returns the value of the specified field cast to a {@link Integer}.
-     * If the field is not of the correct type an exception will be thrown.
-     *
-     * @param index  the index of the field
-     * @return       the value of the field
-     *
-     * @throws ClassCastException if the field is not of the correct type
-     *
-     * @throws IndexOutOfBoundsException if the specified index is not valid
-     */
-    @Override
-    public Integer getInt(int index)
-    {
-        return (Integer)get(index);
-    }
-
-    /**
-     * Returns the value of the specified field cast to a {@link Integer}.
-     * If the field is not of the correct type an exception will be thrown.
-     *
-     * @param name  the name of the field
-     * @return      the value of the field
-     *
-     * @throws ClassCastException if the field is not of the correct type
-     *
-     * @throws GPUdbRuntimeException if no field exists with the specified name
-     */
-    @Override
-    public Integer getInt(String name)
-    {
-        return (Integer)get(name);
-    }
-
-    /**
-     * Returns the value of the specified field cast to a {@link Long}.
-     * If the field is not of the correct type an exception will be thrown.
-     *
-     * @param index  the index of the field
-     * @return       the value of the field
-     *
-     * @throws ClassCastException if the field is not of the correct type
-     *
-     * @throws IndexOutOfBoundsException if the specified index is not valid
-     */
-    @Override
-    public Long getLong(int index)
-    {
-        return (Long)get(index);
-    }
-
-    /**
-     * Returns the value of the specified field cast to a {@link Long}.
-     * If the field is not of the correct type an exception will be thrown.
-     *
-     * @param name  the name of the field
-     * @return      the value of the field
-     *
-     * @throws ClassCastException if the field is not of the correct type
-     *
-     * @throws GPUdbRuntimeException if no field exists with the specified name
-     */
-    @Override
-    public Long getLong(String name)
-    {
-        return (Long)get(name);
-    }
-
-    /**
-     * Returns the value of the specified field cast to a {@link String}.
-     * If the field is not of the correct type an exception will be thrown.
-     *
-     * @param index  the index of the field
-     * @return       the value of the field
-     *
-     * @throws ClassCastException if the field is not of the correct type
-     *
-     * @throws IndexOutOfBoundsException if the specified index is not valid
-     */
-    @Override
-    public String getString(int index)
-    {
-        return (String)get(index);
-    }
-
-    /**
-     * Returns the value of the specified field cast to a {@link String}.
-     * If the field is not of the correct type an exception will be thrown.
-     *
-     * @param name  the name of the field
-     * @return      the value of the field
-     *
-     * @throws ClassCastException if the field is not of the correct type
-     *
-     * @throws GPUdbRuntimeException if no field exists with the specified name
-     */
-    @Override
-    public String getString(String name)
-    {
-        return (String)get(name);
-    }
-
-    /**
-     * Sets the value of the specified field.
-     *
-     * @param index  the index of the field
-     * @param value  the new value
-     *
-     * @throws IllegalArgumentException if the value is not of the correct type
-     *
-     * @throws IndexOutOfBoundsException if the specified index is not valid
-     */
-=======
->>>>>>> 0efc4b88
     @Override
     public void put(int index, Object value) {
         try {
@@ -513,97 +252,4 @@
             throw new GPUdbRuntimeException("Could not set field value for " + this.index.fields[index].getName() + ".", ex);
         }
     }
-<<<<<<< HEAD
-
-    /**
-     * Sets the value of the specified field.
-     *
-     * @param name   the name of the field
-     * @param value  the new value
-     *
-     * @throws GPUdbRuntimeException if no field exists with the specified name
-     *
-     * @throws IllegalArgumentException if the value is not of the correct type
-     */
-    @Override
-    public void put(String name, Object value) {
-        Field field = index.fieldMap.get(name);
-
-        if (field == null) {
-            throw new GPUdbRuntimeException("Field " + name + " does not exist.");
-        }
-
-        try {
-            field.set(this, value);
-        } catch (IllegalAccessException ex) {
-            throw new GPUdbRuntimeException("Could not set field value for " + name + ".", ex);
-        }
-    }
-
-    @Override
-    public boolean equals(Object obj) {
-        if (obj == this) {
-            return true;
-        }
-
-        if (obj == null || obj.getClass() != this.getClass()) {
-            return false;
-        }
-
-        RecordObject that = (RecordObject)obj;
-
-        if (!that.index.type.equals(this.index.type)) {
-            return false;
-        }
-
-        int columnCount = this.index.type.getColumnCount();
-
-        for (int i = 0; i < columnCount; i++) {
-            if (!Objects.equals(that.get(i), this.get(i))) {
-                return false;
-            }
-        }
-
-        return true;
-    }
-
-    @Override
-    public int hashCode() {
-        int hashCode = 1;
-        int columnCount = index.type.getColumnCount();
-
-        for (int i = 0; i < columnCount; i++) {
-            hashCode = 31 * hashCode;
-            Object value = get(i);
-
-            if (value != null) {
-                hashCode += value.hashCode();
-            }
-        }
-
-        return hashCode;
-    }
-
-    @Override
-    public String toString() {
-        GenericData gd = GenericData.get();
-        StringBuilder builder = new StringBuilder();
-        builder.append("{");
-        int columnCount = index.type.getColumnCount();
-
-        for (int i = 0; i < columnCount; i++) {
-            if (i > 0) {
-                builder.append(",");
-            }
-
-            builder.append(gd.toString(index.type.getColumn(i).getName()));
-            builder.append(":");
-            builder.append(gd.toString(get(i)));
-        }
-
-        builder.append("}");
-        return builder.toString();
-    }
-=======
->>>>>>> 0efc4b88
 }